{-# LANGUAGE DataKinds           #-}
{-# LANGUAGE KindSignatures      #-}
{-# LANGUAGE ScopedTypeVariables #-}
{-# LANGUAGE TypeOperators       #-}
{-# LANGUAGE GADTs               #-}

-- |
-- This module provides types for working with integers modulo some
-- constant.
-- 
-- This module uses some new Haskell features introduced in 7.6. In
-- particular, it needs @DataKinds@ and type literals
-- ("GHC.TypeLits"). The @TypeOperators@ extension is needed for the
-- nice infix syntax.
-- 
-- These types are created with the type constructor 'Mod'
-- (or its synonym '/'). To work with integers mod 7, you could write:
-- 
-- > Int `Mod` 7
-- > Integer `Mod` 7
-- > Integer/7
-- > ℤ/7
-- 
-- (The last is a synonym for @Integer@ provided by this library. In
-- Emacs, you can use the TeX input mode to type it with @\\Bbb{Z}@.)
-- 
-- All the usual typeclasses are defined for these types. You can also
-- get the constant using @bound@ or extract the underlying value
-- using @unMod@.
--
-- Here is a quick example:
-- 
-- > *Data.Modular> (10 :: ℤ/7) * (11 :: ℤ/7)
-- > 5
-- 
-- It also works correctly with negative numeric literals:
-- 
-- > *Data.Modular> (-10 :: ℤ/7) * (11 :: ℤ/7)
-- > 2

<<<<<<< HEAD
module Data.Modular (unMod, toMod, toMod', Mod, inv, (/)(), ℤ) where
=======
module Data.Modular (unMod, toMod, toMod', Mod, (/)(), ℤ, modVal, SomeMod, someModVal) where
>>>>>>> 57fd9b3d

import           Control.Arrow (first)

import           Data.Proxy    (Proxy (..))
import           Data.Ratio    ((%))

import           GHC.TypeLits

-- | The actual type, wrapping an underlying @Integeral@ type @i@ in a
-- newtype annotated with the bound.
newtype i `Mod` (n :: Nat) = Mod i deriving (Eq, Ord)

-- | Extract the underlying integral value from a modular type.
unMod :: i `Mod` n -> i
unMod (Mod i) = i

-- | A synonym for @Mod@, inspired by the ℤ/n syntax from mathematics.
type (/) = Mod

-- | A synonym for Integer, also inspired by the ℤ/n syntax.
type ℤ   = Integer

-- | Returns the bound of the modular type in the type itself. This
-- breaks the invariant of the type, so it shouldn't be used outside
-- this module.
_bound :: forall n i. (Integral i, KnownNat n) => i `Mod` n
_bound = Mod . fromInteger $ natVal (Proxy :: Proxy n)
                            
-- | Wraps the underlying type into the modular type, wrapping as
-- appropriate.
toMod :: forall n i. (Integral i, KnownNat n) => i -> i `Mod` n
toMod i = Mod $ i `mod` unMod (_bound :: i `Mod` n)

-- | Wraps an integral number to a mod, converting between integral
-- types.
toMod' :: forall n i j. (Integral i, Integral j, KnownNat n) => i -> j `Mod` n
toMod' i = toMod . fromIntegral $ i `mod` (fromInteger $ natVal (Proxy :: Proxy n))

instance Show i => Show (i `Mod` n) where show (Mod i) = show i
instance (Read i, Integral i, KnownNat n) => Read (i `Mod` n)
  where readsPrec prec = map (first toMod) . readsPrec prec

instance (Integral i, KnownNat n) => Num (i `Mod` n) where
  fromInteger = toMod . fromInteger

  Mod i₁ + Mod i₂ = toMod $ i₁ + i₂
  Mod i₁ * Mod i₂ = toMod $ i₁ * i₂

  abs    (Mod i) = toMod $ abs i
  signum (Mod i) = toMod $ signum i
  negate (Mod i) = toMod $ negate i

instance (Integral i, KnownNat n) => Enum (i `Mod` n) where
  toEnum = fromInteger . toInteger
  fromEnum = fromInteger . toInteger . unMod

  enumFrom     x   = enumFromTo     x maxBound
  enumFromThen x y = enumFromThenTo x y bound
    where
      bound | fromEnum y >= fromEnum x = maxBound
            | otherwise               = minBound

instance (Integral i, KnownNat n) => Bounded (i `Mod` n) where
  maxBound = pred _bound
  minBound = 0

instance (Integral i, KnownNat n) => Real (i `Mod` n) where
  toRational (Mod i) = toInteger i % 1

-- | Integer division uses modular inverse @'inv'@,
-- so it is possible to divide only by numbers coprime to @n@
-- and the remainder is always @0@.
instance (Integral i, KnownNat n) => Integral (i `Mod` n) where
  toInteger (Mod i) = toInteger i
<<<<<<< HEAD
  i₁ `quotRem` i₂ = (i₁ * inv i₂, 0)

-- | The modular inverse.
-- Note that only numbers coprime to @n@ have an inverse modulo @n@.
inv :: forall n i. (KnownNat n, Integral i) => Mod i n -> Mod i n
inv k = toMod . snd . inv' (fromInteger (natVal (Proxy :: Proxy n))) . unMod $ k
  where
    -- these are only used for error message
    modulus = show $ natVal (Proxy :: Proxy n)
    divisor = show (toInteger k)

    -- backwards Euclidean algorithm
    inv' _ 0 = error ("division by " ++ divisor ++ " (mod " ++ modulus ++ "), non-coprime to modulus")
    inv' _ 1 = (0, 1)
    inv' n x = (r', q' - r' * q)
      where
        (q,  r)  = n `quotRem` x
        (q', r') = inv' x r
=======
  Mod i₁ `quotRem` Mod i₂ = let (q, r) = i₁ `quotRem` i₂ in (toMod q, toMod r)

-- | This type represents a modular number with unknown bound.
data SomeMod i where
  SomeMod :: forall i (n :: Nat). KnownNat n => Mod i n -> SomeMod i

instance Show i => Show (SomeMod i) where
  showsPrec p (SomeMod x) = showsPrec p x

-- | Convert an integral number @i@ into a @'Mod'@ value given
-- modular bound @n@ at type level.
modVal :: forall i proxy n. (Integral i, KnownNat n) => i -> proxy n -> Mod i n
modVal i _ = toMod i

-- | Convert an integral number @i@ into an unknown @'Mod'@ value.
someModVal :: Integral i => i -> Integer -> Maybe (SomeMod i)
someModVal i n =
  case someNatVal n of
    Nothing -> Nothing
    Just (SomeNat proxy) -> Just (SomeMod (modVal i proxy))
>>>>>>> 57fd9b3d
<|MERGE_RESOLUTION|>--- conflicted
+++ resolved
@@ -38,11 +38,7 @@
 -- > *Data.Modular> (-10 :: ℤ/7) * (11 :: ℤ/7)
 -- > 2
 
-<<<<<<< HEAD
-module Data.Modular (unMod, toMod, toMod', Mod, inv, (/)(), ℤ) where
-=======
-module Data.Modular (unMod, toMod, toMod', Mod, (/)(), ℤ, modVal, SomeMod, someModVal) where
->>>>>>> 57fd9b3d
+module Data.Modular (unMod, toMod, toMod', Mod, inv, (/)(), ℤ, modVal, SomeMod, someModVal) where
 
 import           Control.Arrow (first)
 
@@ -117,7 +113,6 @@
 -- and the remainder is always @0@.
 instance (Integral i, KnownNat n) => Integral (i `Mod` n) where
   toInteger (Mod i) = toInteger i
-<<<<<<< HEAD
   i₁ `quotRem` i₂ = (i₁ * inv i₂, 0)
 
 -- | The modular inverse.
@@ -136,8 +131,6 @@
       where
         (q,  r)  = n `quotRem` x
         (q', r') = inv' x r
-=======
-  Mod i₁ `quotRem` Mod i₂ = let (q, r) = i₁ `quotRem` i₂ in (toMod q, toMod r)
 
 -- | This type represents a modular number with unknown bound.
 data SomeMod i where
@@ -157,4 +150,3 @@
   case someNatVal n of
     Nothing -> Nothing
     Just (SomeNat proxy) -> Just (SomeMod (modVal i proxy))
->>>>>>> 57fd9b3d
